/**
 * Licensed to the Apache Software Foundation (ASF) under one
 * or more contributor license agreements.  See the NOTICE file
 * distributed with this work for additional information
 * regarding copyright ownership.  The ASF licenses this file
 * to you under the Apache License, Version 2.0 (the
 * "License"); you may not use this file except in compliance
 * with the License.  You may obtain a copy of the License at
 *
 *     http://www.apache.org/licenses/LICENSE-2.0
 *
 * Unless required by applicable law or agreed to in writing, software
 * distributed under the License is distributed on an "AS IS" BASIS,
 * WITHOUT WARRANTIES OR CONDITIONS OF ANY KIND, either express or implied.
 * See the License for the specific language governing permissions and
 * limitations under the License.
 */
package org.apache.hadoop.fs;

import com.google.common.base.Preconditions;
<<<<<<< HEAD
=======
import org.apache.hadoop.HadoopIllegalArgumentException;
>>>>>>> 7576a688
import org.apache.hadoop.classification.InterfaceAudience;
import org.apache.hadoop.classification.InterfaceStability;
import org.apache.hadoop.fs.Options.ChecksumOpt;
import org.apache.hadoop.fs.permission.FsPermission;
import org.apache.hadoop.util.Progressable;

import javax.annotation.Nonnull;
import java.io.IOException;
import java.util.EnumSet;

import static org.apache.hadoop.fs.CommonConfigurationKeysPublic.IO_FILE_BUFFER_SIZE_DEFAULT;
import static org.apache.hadoop.fs.CommonConfigurationKeysPublic.IO_FILE_BUFFER_SIZE_KEY;

<<<<<<< HEAD
/** Base of specific file system FSDataOutputStreamBuilder. */
@InterfaceAudience.Private
@InterfaceStability.Unstable
public class FSDataOutputStreamBuilder {
  private Path path = null;
=======
/**
 * Builder for {@link FSDataOutputStream} and its subclasses.
 *
 * It is used to create {@link FSDataOutputStream} when creating a new file or
 * appending an existing file on {@link FileSystem}.
 *
 * By default, it does not create parent directory that do not exist.
 * {@link FileSystem#createNonRecursive(Path, boolean, int, short, long,
 * Progressable)}.
 *
 * To create missing parent directory, use {@link #recursive()}.
 */
@InterfaceAudience.Private
@InterfaceStability.Unstable
public abstract class FSDataOutputStreamBuilder
    <S extends FSDataOutputStream, B extends FSDataOutputStreamBuilder<S, B>> {
  private final FileSystem fs;
  private final Path path;
>>>>>>> 7576a688
  private FsPermission permission = null;
  private int bufferSize;
  private short replication;
  private long blockSize;
  /** set to true to create missing directory. */
  private boolean recursive = false;
  private final EnumSet<CreateFlag> flags = EnumSet.noneOf(CreateFlag.class);
  private Progressable progress = null;
  private ChecksumOpt checksumOpt = null;

<<<<<<< HEAD
  private final FileSystem fs;

  protected FSDataOutputStreamBuilder(FileSystem fileSystem, Path p) {
=======
  /**
   * Return the concrete implementation of the builder instance.
   */
  protected abstract B getThisBuilder();

  /**
   * Constructor.
   */
  protected FSDataOutputStreamBuilder(@Nonnull FileSystem fileSystem,
      @Nonnull Path p) {
    Preconditions.checkNotNull(fileSystem);
    Preconditions.checkNotNull(p);
>>>>>>> 7576a688
    fs = fileSystem;
    path = p;
    bufferSize = fs.getConf().getInt(IO_FILE_BUFFER_SIZE_KEY,
        IO_FILE_BUFFER_SIZE_DEFAULT);
    replication = fs.getDefaultReplication(path);
    blockSize = fs.getDefaultBlockSize(p);
  }

  protected FileSystem getFS() {
    return fs;
  }

  protected Path getPath() {
    return path;
  }

  protected FsPermission getPermission() {
    if (permission == null) {
      permission = FsPermission.getFileDefault();
    }
    return permission;
  }

  /**
   * Set permission for the file.
   */
  public B permission(@Nonnull final FsPermission perm) {
    Preconditions.checkNotNull(perm);
    permission = perm;
    return getThisBuilder();
  }

  protected int getBufferSize() {
    return bufferSize;
  }

  /**
   * Set the size of the buffer to be used.
   */
  public B bufferSize(int bufSize) {
    bufferSize = bufSize;
    return getThisBuilder();
  }

  protected short getReplication() {
    return replication;
  }

  /**
   * Set replication factor.
   */
  public B replication(short replica) {
    replication = replica;
    return getThisBuilder();
  }

  protected long getBlockSize() {
    return blockSize;
  }

  /**
   * Set block size.
   */
  public B blockSize(long blkSize) {
    blockSize = blkSize;
    return getThisBuilder();
  }

  /**
   * Return true to create the parent directories if they do not exist.
   */
  protected boolean isRecursive() {
    return recursive;
  }

  /**
   * Create the parent directory if they do not exist.
   */
  public B recursive() {
    recursive = true;
    return getThisBuilder();
  }

  protected Progressable getProgress() {
    return progress;
  }

  /**
   * Set the facility of reporting progress.
   */
  public B progress(@Nonnull final Progressable prog) {
    Preconditions.checkNotNull(prog);
    progress = prog;
    return getThisBuilder();
  }

  protected EnumSet<CreateFlag> getFlags() {
    return flags;
  }

  /**
   * Create an FSDataOutputStream at the specified path.
   */
  public B create() {
    flags.add(CreateFlag.CREATE);
    return getThisBuilder();
  }

  /**
   * Set to true to overwrite the existing file.
   * Set it to false, an exception will be thrown when calling {@link #build()}
   * if the file exists.
   */
  public B overwrite(boolean overwrite) {
    if (overwrite) {
      flags.add(CreateFlag.OVERWRITE);
    } else {
      flags.remove(CreateFlag.OVERWRITE);
    }
    return getThisBuilder();
  }

  /**
   * Append to an existing file (optional operation).
   */
  public B append() {
    flags.add(CreateFlag.APPEND);
    return getThisBuilder();
  }

  protected ChecksumOpt getChecksumOpt() {
    return checksumOpt;
  }

  /**
   * Set checksum opt.
   */
  public B checksumOpt(@Nonnull final ChecksumOpt chksumOpt) {
    Preconditions.checkNotNull(chksumOpt);
    checksumOpt = chksumOpt;
    return getThisBuilder();
  }

  /**
   * Create the FSDataOutputStream to write on the file system.
   *
   * @throws HadoopIllegalArgumentException if the parameters are not valid.
   * @throws IOException on errors when file system creates or appends the file.
   */
  public abstract S build() throws IOException;
}<|MERGE_RESOLUTION|>--- conflicted
+++ resolved
@@ -18,10 +18,7 @@
 package org.apache.hadoop.fs;
 
 import com.google.common.base.Preconditions;
-<<<<<<< HEAD
-=======
 import org.apache.hadoop.HadoopIllegalArgumentException;
->>>>>>> 7576a688
 import org.apache.hadoop.classification.InterfaceAudience;
 import org.apache.hadoop.classification.InterfaceStability;
 import org.apache.hadoop.fs.Options.ChecksumOpt;
@@ -35,13 +32,6 @@
 import static org.apache.hadoop.fs.CommonConfigurationKeysPublic.IO_FILE_BUFFER_SIZE_DEFAULT;
 import static org.apache.hadoop.fs.CommonConfigurationKeysPublic.IO_FILE_BUFFER_SIZE_KEY;
 
-<<<<<<< HEAD
-/** Base of specific file system FSDataOutputStreamBuilder. */
-@InterfaceAudience.Private
-@InterfaceStability.Unstable
-public class FSDataOutputStreamBuilder {
-  private Path path = null;
-=======
 /**
  * Builder for {@link FSDataOutputStream} and its subclasses.
  *
@@ -60,7 +50,6 @@
     <S extends FSDataOutputStream, B extends FSDataOutputStreamBuilder<S, B>> {
   private final FileSystem fs;
   private final Path path;
->>>>>>> 7576a688
   private FsPermission permission = null;
   private int bufferSize;
   private short replication;
@@ -71,11 +60,6 @@
   private Progressable progress = null;
   private ChecksumOpt checksumOpt = null;
 
-<<<<<<< HEAD
-  private final FileSystem fs;
-
-  protected FSDataOutputStreamBuilder(FileSystem fileSystem, Path p) {
-=======
   /**
    * Return the concrete implementation of the builder instance.
    */
@@ -88,7 +72,6 @@
       @Nonnull Path p) {
     Preconditions.checkNotNull(fileSystem);
     Preconditions.checkNotNull(p);
->>>>>>> 7576a688
     fs = fileSystem;
     path = p;
     bufferSize = fs.getConf().getInt(IO_FILE_BUFFER_SIZE_KEY,
