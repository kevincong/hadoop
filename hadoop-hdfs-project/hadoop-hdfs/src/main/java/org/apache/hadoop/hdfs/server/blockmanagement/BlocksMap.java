/**
 * Licensed to the Apache Software Foundation (ASF) under one
 * or more contributor license agreements.  See the NOTICE file
 * distributed with this work for additional information
 * regarding copyright ownership.  The ASF licenses this file
 * to you under the Apache License, Version 2.0 (the
 * "License"); you may not use this file except in compliance
 * with the License.  You may obtain a copy of the License at
 *
 *     http://www.apache.org/licenses/LICENSE-2.0
 *
 * Unless required by applicable law or agreed to in writing, software
 * distributed under the License is distributed on an "AS IS" BASIS,
 * WITHOUT WARRANTIES OR CONDITIONS OF ANY KIND, either express or implied.
 * See the License for the specific language governing permissions and
 * limitations under the License.
 */
package org.apache.hadoop.hdfs.server.blockmanagement;

import java.util.Iterator;

import org.apache.hadoop.hdfs.protocol.Block;
import org.apache.hadoop.util.GSet;
import org.apache.hadoop.util.LightWeightGSet;

/**
 * This class maintains the map from a block to its metadata.
 * block's metadata currently includes blockCollection it belongs to and
 * the datanodes that store the block.
 */
class BlocksMap {
  private static class StorageIterator implements Iterator<DatanodeStorageInfo> {
    private BlockInfo blockInfo;
    private int nextIdx = 0;
      
    StorageIterator(BlockInfo blkInfo) {
      this.blockInfo = blkInfo;
    }

    @Override
    public boolean hasNext() {
      return blockInfo != null && nextIdx < blockInfo.getCapacity()
              && blockInfo.getDatanode(nextIdx) != null;
    }

    @Override
<<<<<<< HEAD
    public DatanodeDescriptor next() {
      return blockInfo.getDatanode(nextIdx++);
=======
    public DatanodeStorageInfo next() {
      return blockInfo.getStorageInfo(nextIdx++);
>>>>>>> fbf12270
    }

    @Override
    public void remove()  {
      throw new UnsupportedOperationException("Sorry. can't remove.");
    }
  }

  /** Constant {@link LightWeightGSet} capacity. */
  private final int capacity;
  
  private GSet<Block, BlockInfo> blocks;

  BlocksMap(int capacity) {
    // Use 2% of total memory to size the GSet capacity
    this.capacity = capacity;
    this.blocks = new LightWeightGSet<Block, BlockInfo>(capacity);
  }


  void close() {
    if (blocks != null) {
      blocks.clear();
      blocks = null;
    }
  }

  BlockCollection getBlockCollection(Block b) {
    BlockInfo info = blocks.get(b);
    return (info != null) ? info.getBlockCollection() : null;
  }

  /**
   * Add block b belonging to the specified block collection to the map.
   */
  BlockInfo addBlockCollection(BlockInfo b, BlockCollection bc) {
    BlockInfo info = blocks.get(b);
    if (info != b) {
      info = b;
      blocks.put(info);
    }
    info.setBlockCollection(bc);
    return info;
  }

  /**
   * Remove the block from the block map;
   * remove it from all data-node lists it belongs to;
   * and remove all data-node locations associated with the block.
   */
  void removeBlock(Block block) {
    BlockInfo blockInfo = blocks.remove(block);
    if (blockInfo == null)
      return;

    blockInfo.setBlockCollection(null);
    for(int idx = blockInfo.numNodes()-1; idx >= 0; idx--) {
      DatanodeDescriptor dn = blockInfo.getDatanode(idx);
      dn.removeBlock(blockInfo); // remove from the list and wipe the location
    }
  }
  
  /** Returns the block object it it exists in the map. */
  BlockInfo getStoredBlock(Block b) {
    return blocks.get(b);
  }

  /**
   * Searches for the block in the BlocksMap and 
   * returns {@link Iterable} of the storages the block belongs to.
   */
  Iterable<DatanodeStorageInfo> getStorages(Block b) {
    return getStorages(blocks.get(b));
  }

  /**
   * For a block that has already been retrieved from the BlocksMap
   * returns {@link Iterable} of the storages the block belongs to.
   */
  Iterable<DatanodeStorageInfo> getStorages(final BlockInfo storedBlock) {
    return new Iterable<DatanodeStorageInfo>() {
      @Override
      public Iterator<DatanodeStorageInfo> iterator() {
        return new StorageIterator(storedBlock);
      }
    };
  }

  /** counts number of containing nodes. Better than using iterator. */
  int numNodes(Block b) {
    BlockInfo info = blocks.get(b);
    return info == null ? 0 : info.numNodes();
  }

  /**
   * Remove data-node reference from the block.
   * Remove the block from the block map
   * only if it does not belong to any file and data-nodes.
   */
  boolean removeNode(Block b, DatanodeDescriptor node) {
    BlockInfo info = blocks.get(b);
    if (info == null)
      return false;

    // remove block from the data-node list and the node from the block info
    boolean removed = node.removeBlock(info);

    if (info.getDatanode(0) == null     // no datanodes left
              && info.getBlockCollection() == null) {  // does not belong to a file
      blocks.remove(b);  // remove block from the map
    }
    return removed;
  }

  int size() {
    return blocks.size();
  }

  Iterable<BlockInfo> getBlocks() {
    return blocks;
  }
  
  /** Get the capacity of the HashMap that stores blocks */
  int getCapacity() {
    return capacity;
  }

  /**
   * Replace a block in the block map by a new block.
   * The new block and the old one have the same key.
   * @param newBlock - block for replacement
   * @return new block
   */
  BlockInfo replaceBlock(BlockInfo newBlock) {
    BlockInfo currentBlock = blocks.get(newBlock);
    assert currentBlock != null : "the block if not in blocksMap";
    // replace block in data-node lists
    for(int idx = currentBlock.numNodes()-1; idx >= 0; idx--) {
      DatanodeDescriptor dn = currentBlock.getDatanode(idx);
      dn.replaceBlock(currentBlock, newBlock);
    }
    // replace block in the map itself
    blocks.put(newBlock);
    return newBlock;
  }
}<|MERGE_RESOLUTION|>--- conflicted
+++ resolved
@@ -44,13 +44,8 @@
     }
 
     @Override
-<<<<<<< HEAD
-    public DatanodeDescriptor next() {
-      return blockInfo.getDatanode(nextIdx++);
-=======
     public DatanodeStorageInfo next() {
       return blockInfo.getStorageInfo(nextIdx++);
->>>>>>> fbf12270
     }
 
     @Override
