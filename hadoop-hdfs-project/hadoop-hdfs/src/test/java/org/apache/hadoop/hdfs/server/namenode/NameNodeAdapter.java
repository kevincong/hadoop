/**
 * Licensed to the Apache Software Foundation (ASF) under one
 * or more contributor license agreements.  See the NOTICE file
 * distributed with this work for additional information
 * regarding copyright ownership.  The ASF licenses this file
 * to you under the Apache License, Version 2.0 (the
 * "License"); you may not use this file except in compliance
 * with the License.  You may obtain a copy of the License at
 *
 *     http://www.apache.org/licenses/LICENSE-2.0
 *
 * Unless required by applicable law or agreed to in writing, software
 * distributed under the License is distributed on an "AS IS" BASIS,
 * WITHOUT WARRANTIES OR CONDITIONS OF ANY KIND, either express or implied.
 * See the License for the specific language governing permissions and
 * limitations under the License.
 */
package org.apache.hadoop.hdfs.server.namenode;

import static org.mockito.Matchers.anyInt;
import static org.mockito.Mockito.doNothing;
import static org.mockito.Mockito.spy;

import java.io.File;
import java.io.IOException;
import java.util.concurrent.locks.ReentrantReadWriteLock;

import org.apache.hadoop.fs.UnresolvedLinkException;
import org.apache.hadoop.fs.permission.FsPermission;
import org.apache.hadoop.fs.permission.PermissionStatus;
import org.apache.hadoop.hdfs.protocol.DatanodeID;
import org.apache.hadoop.hdfs.protocol.HdfsFileStatus;
import org.apache.hadoop.hdfs.protocol.LocatedBlocks;
import org.apache.hadoop.hdfs.security.token.delegation.DelegationTokenSecretManager;
import org.apache.hadoop.hdfs.server.blockmanagement.BlockManagerTestUtil;
import org.apache.hadoop.hdfs.server.blockmanagement.DatanodeDescriptor;
import org.apache.hadoop.hdfs.server.common.Storage.StorageDirectory;
import org.apache.hadoop.hdfs.server.namenode.FSEditLogOp.MkdirOp;
import org.apache.hadoop.hdfs.server.namenode.FSNamesystem.SafeModeInfo;
import org.apache.hadoop.hdfs.server.namenode.LeaseManager.Lease;
<<<<<<< HEAD
=======
import org.apache.hadoop.hdfs.server.namenode.ha.EditLogTailer;
>>>>>>> fbf12270
import org.apache.hadoop.hdfs.server.protocol.DatanodeRegistration;
import org.apache.hadoop.hdfs.server.protocol.HeartbeatResponse;
import org.apache.hadoop.ipc.Server;
import org.apache.hadoop.ipc.StandbyException;
import org.apache.hadoop.security.AccessControlException;
import org.mockito.Mockito;

/**
 * This is a utility class to expose NameNode functionality for unit tests.
 */
public class NameNodeAdapter {
  /**
   * Get the namesystem from the namenode
   */
  public static FSNamesystem getNamesystem(NameNode namenode) {
    return namenode.getNamesystem();
  }

  /**
   * Get block locations within the specified range.
   */
  public static LocatedBlocks getBlockLocations(NameNode namenode,
      String src, long offset, long length) throws IOException {
    return namenode.getNamesystem().getBlockLocations(
        src, offset, length, false, true, true);
  }
  
  public static HdfsFileStatus getFileInfo(NameNode namenode, String src,
      boolean resolveLink) throws AccessControlException, UnresolvedLinkException,
        StandbyException, IOException {
    return namenode.getNamesystem().getFileInfo(src, resolveLink);
  }
  
  public static boolean mkdirs(NameNode namenode, String src,
      PermissionStatus permissions, boolean createParent)
      throws UnresolvedLinkException, IOException {
    return namenode.getNamesystem().mkdirs(src, permissions, createParent);
  }
  
  public static void saveNamespace(NameNode namenode)
      throws AccessControlException, IOException {
    namenode.getNamesystem().saveNamespace();
  }
  
  public static void enterSafeMode(NameNode namenode, boolean resourcesLow)
      throws IOException {
    namenode.getNamesystem().enterSafeMode(resourcesLow);
  }
  
  public static void leaveSafeMode(NameNode namenode) {
    namenode.getNamesystem().leaveSafeMode();
  }
  
  public static void abortEditLogs(NameNode nn) {
    FSEditLog el = nn.getFSImage().getEditLog();
    el.abortCurrentLogSegment();
  }
  
  /**
   * Get the internal RPC server instance.
   * @return rpc server
   */
  public static Server getRpcServer(NameNode namenode) {
    return ((NameNodeRpcServer)namenode.getRpcServer()).clientRpcServer;
  }

  public static DelegationTokenSecretManager getDtSecretManager(
      final FSNamesystem ns) {
    return ns.getDelegationTokenSecretManager();
  }

  public static HeartbeatResponse sendHeartBeat(DatanodeRegistration nodeReg,
      DatanodeDescriptor dd, FSNamesystem namesystem) throws IOException {
    return namesystem.handleHeartbeat(nodeReg,
        BlockManagerTestUtil.getStorageReportsForDatanode(dd),
        dd.getCacheCapacity(), dd.getCacheRemaining(), 0, 0, 0);
  }

  public static boolean setReplication(final FSNamesystem ns,
      final String src, final short replication) throws IOException {
    return ns.setReplication(src, replication);
  }
  
  public static LeaseManager getLeaseManager(final FSNamesystem ns) {
    return ns.leaseManager;
  }

  /** Set the softLimit and hardLimit of client lease periods. */
  public static void setLeasePeriod(final FSNamesystem namesystem, long soft, long hard) {
    getLeaseManager(namesystem).setLeasePeriod(soft, hard);
    namesystem.leaseManager.triggerMonitorCheckNow();
  }

  public static String getLeaseHolderForPath(NameNode namenode, String path) {
    Lease l = namenode.getNamesystem().leaseManager.getLeaseByPath(path);
    return l == null? null: l.getHolder();
  }

  /**
   * @return the timestamp of the last renewal of the given lease,
   *   or -1 in the case that the lease doesn't exist.
   */
  public static long getLeaseRenewalTime(NameNode nn, String path) {
    LeaseManager lm = nn.getNamesystem().leaseManager;
    Lease l = lm.getLeaseByPath(path);
    if (l == null) {
      return -1;
    }
    return l.getLastUpdate();
  }

  /**
   * Return the datanode descriptor for the given datanode.
   */
  public static DatanodeDescriptor getDatanode(final FSNamesystem ns,
      DatanodeID id) throws IOException {
    ns.readLock();
    try {
      return ns.getBlockManager().getDatanodeManager().getDatanode(id);
    } finally {
      ns.readUnlock();
    }
  }
  
  /**
   * Return the FSNamesystem stats
   */
  public static long[] getStats(final FSNamesystem fsn) {
    return fsn.getStats();
  }
  
  public static ReentrantReadWriteLock spyOnFsLock(FSNamesystem fsn) {
    ReentrantReadWriteLock spy = Mockito.spy(fsn.getFsLockForTests());
    fsn.setFsLockForTests(spy);
    return spy;
  }

  public static FSImage spyOnFsImage(NameNode nn1) {
    FSImage spy = Mockito.spy(nn1.getNamesystem().dir.fsImage);
    nn1.getNamesystem().dir.fsImage = spy;
    return spy;
  }
  
<<<<<<< HEAD
=======
  public static FSEditLog spyOnEditLog(NameNode nn) {
    FSEditLog spyEditLog = spy(nn.getNamesystem().getFSImage().getEditLog());
    nn.getFSImage().setEditLogForTesting(spyEditLog);
    EditLogTailer tailer = nn.getNamesystem().getEditLogTailer();
    if (tailer != null) {
      tailer.setEditLog(spyEditLog);
    }
    return spyEditLog;
  }
  
>>>>>>> fbf12270
  public static JournalSet spyOnJournalSet(NameNode nn) {
    FSEditLog editLog = nn.getFSImage().getEditLog();
    JournalSet js = Mockito.spy(editLog.getJournalSet());
    editLog.setJournalSetForTesting(js);
    return js;
  }
  
  public static String getMkdirOpPath(FSEditLogOp op) {
    if (op.opCode == FSEditLogOpCodes.OP_MKDIR) {
      return ((MkdirOp) op).path;
    } else {
      return null;
    }
  }
  
  public static FSEditLogOp createMkdirOp(String path) {
    MkdirOp op = MkdirOp.getInstance(new FSEditLogOp.OpInstanceCache())
      .setPath(path)
      .setTimestamp(0)
      .setPermissionStatus(new PermissionStatus(
              "testuser", "testgroup", FsPermission.getDefault()));
    return op;
  }
  
  /**
   * @return the number of blocks marked safe by safemode, or -1
   * if safemode is not running.
   */
  public static int getSafeModeSafeBlocks(NameNode nn) {
    SafeModeInfo smi = nn.getNamesystem().getSafeModeInfoForTests();
    if (smi == null) {
      return -1;
    }
    return smi.blockSafe;
  }
  
  /**
   * @return true if safemode is not running, or if safemode has already
   * initialized the replication queues
   */
  public static boolean safeModeInitializedReplQueues(NameNode nn) {
    SafeModeInfo smi = nn.getNamesystem().getSafeModeInfoForTests();
    if (smi == null) {
      return true;
    }
    return smi.initializedReplQueues;
  }
  
  public static File getInProgressEditsFile(StorageDirectory sd, long startTxId) {
    return NNStorage.getInProgressEditsFile(sd, startTxId);
  }
<<<<<<< HEAD
}
=======
}
>>>>>>> fbf12270
<|MERGE_RESOLUTION|>--- conflicted
+++ resolved
@@ -38,10 +38,7 @@
 import org.apache.hadoop.hdfs.server.namenode.FSEditLogOp.MkdirOp;
 import org.apache.hadoop.hdfs.server.namenode.FSNamesystem.SafeModeInfo;
 import org.apache.hadoop.hdfs.server.namenode.LeaseManager.Lease;
-<<<<<<< HEAD
-=======
 import org.apache.hadoop.hdfs.server.namenode.ha.EditLogTailer;
->>>>>>> fbf12270
 import org.apache.hadoop.hdfs.server.protocol.DatanodeRegistration;
 import org.apache.hadoop.hdfs.server.protocol.HeartbeatResponse;
 import org.apache.hadoop.ipc.Server;
@@ -185,8 +182,6 @@
     return spy;
   }
   
-<<<<<<< HEAD
-=======
   public static FSEditLog spyOnEditLog(NameNode nn) {
     FSEditLog spyEditLog = spy(nn.getNamesystem().getFSImage().getEditLog());
     nn.getFSImage().setEditLogForTesting(spyEditLog);
@@ -197,7 +192,6 @@
     return spyEditLog;
   }
   
->>>>>>> fbf12270
   public static JournalSet spyOnJournalSet(NameNode nn) {
     FSEditLog editLog = nn.getFSImage().getEditLog();
     JournalSet js = Mockito.spy(editLog.getJournalSet());
@@ -249,8 +243,4 @@
   public static File getInProgressEditsFile(StorageDirectory sd, long startTxId) {
     return NNStorage.getInProgressEditsFile(sd, startTxId);
   }
-<<<<<<< HEAD
 }
-=======
-}
->>>>>>> fbf12270
