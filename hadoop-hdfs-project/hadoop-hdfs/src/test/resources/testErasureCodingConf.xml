<?xml version="1.0" encoding="UTF-8"?>
<?xml-stylesheet type="text/xsl" href="testConf.xsl"?>

<!--
   Licensed to the Apache Software Foundation (ASF) under one or more
   contributor license agreements.  See the NOTICE file distributed with
   this work for additional information regarding copyright ownership.
   The ASF licenses this file to You under the Apache License, Version 2.0
   (the "License"); you may not use this file except in compliance with
   the License.  You may obtain a copy of the License at

       http://www.apache.org/licenses/LICENSE-2.0

   Unless required by applicable law or agreed to in writing, software
   distributed under the License is distributed on an "AS IS" BASIS,
   WITHOUT WARRANTIES OR CONDITIONS OF ANY KIND, either express or implied.
   See the License for the specific language governing permissions and
   limitations under the License.
-->

<configuration>
  <!-- Normal mode is test. To run just the commands and dump the output
       to the log, set it to nocompare -->
  <mode>test</mode>

  <!--  Comparator types:
           ExactComparator
           SubstringComparator
           RegexpComparator
           TokenComparator
           -->
  <tests>

  <!-- Test usage options -->
    <test>
      <description>usage: help for erasure coding command</description>
      <test-commands>
        <ec-admin-command>-usage</ec-admin-command>
      </test-commands>
      <cleanup-commands>
      </cleanup-commands>
      <comparators>
        <comparator>
          <type>SubstringComparator</type>
          <expected-output>Can't understand command '-usage'</expected-output>
        </comparator>
        <comparator>
          <type>SubstringComparator</type>
          <expected-output>Usage: bin/hdfs ec [COMMAND]</expected-output>
        </comparator>
      </comparators>
    </test>

  <!-- Test help options -->
    <test>
      <description>help: help for erasure coding command</description>
      <test-commands>
        <ec-admin-command>-help</ec-admin-command>
      </test-commands>
      <cleanup-commands>
      </cleanup-commands>
      <comparators>
        <comparator>
          <type>SubstringComparator</type>
          <expected-output>[-listPolicies]</expected-output>
        </comparator>
        <comparator>
          <type>SubstringComparator</type>
          <expected-output>[-unsetPolicy -path</expected-output>
        </comparator>
      </comparators>
    </test>

    <test>
      <description>help: help with extra argument</description>
      <test-commands>
        <ec-admin-command>-help arg1 arg2</ec-admin-command>
      </test-commands>
      <cleanup-commands>
      </cleanup-commands>
      <comparators>
        <comparator>
          <type>SubstringComparator</type>
          <expected-output>You must give exactly one argument to -help.</expected-output>
          <expected-exit-code>1</expected-exit-code>
        </comparator>
      </comparators>
    </test>

    <test>
      <description>help: setPolicy command</description>
      <test-commands>
        <ec-admin-command>-fs NAMENODE -help setPolicy</ec-admin-command>
      </test-commands>
      <cleanup-commands>
      </cleanup-commands>
      <comparators>
        <comparator>
          <type>SubstringComparator</type>
          <expected-output>Set the erasure coding policy for a file/directory.</expected-output>
        </comparator>
        <comparator>
          <type>SubstringComparator</type>
          <expected-output>[-setPolicy -path &lt;path&gt; -policy &lt;policy&gt;]</expected-output>
        </comparator>
      </comparators>
    </test>

    <test>
      <description>help: getPolicy command</description>
      <test-commands>
        <ec-admin-command>-fs NAMENODE -help getPolicy</ec-admin-command>
      </test-commands>
      <cleanup-commands>
      </cleanup-commands>
      <comparators>
        <comparator>
          <type>SubstringComparator</type>
          <expected-output>Get the erasure coding policy of a file/directory</expected-output>
        </comparator>
        <comparator>
          <type>SubstringComparator</type>
          <expected-output>[-getPolicy -path &lt;path&gt;]</expected-output>
        </comparator>
      </comparators>
    </test>

    <test>
      <description>help: listPolicies command</description>
      <test-commands>
        <ec-admin-command>-fs NAMENODE -help listPolicies</ec-admin-command>
      </test-commands>
      <cleanup-commands>
      </cleanup-commands>
      <comparators>
        <comparator>
          <type>SubstringComparator</type>
          <expected-output>Get the list of enabled erasure coding policies</expected-output>
        </comparator>
        <comparator>
          <type>SubstringComparator</type>
          <expected-output>[-listPolicies]</expected-output>
        </comparator>
      </comparators>
    </test>

    <test>
      <description>help: addPolicies command</description>
      <test-commands>
        <ec-admin-command>-fs NAMENODE -help addPolicies</ec-admin-command>
      </test-commands>
      <cleanup-commands>
      </cleanup-commands>
      <comparators>
        <comparator>
          <type>SubstringComparator</type>
          <expected-output>Add a list of erasure coding policies</expected-output>
        </comparator>
        <comparator>
          <type>SubstringComparator</type>
          <expected-output>[-addPolicies -policyFile &lt;file&gt;]</expected-output>
        </comparator>
      </comparators>
    </test>

    <test>
      <description>help: enablePolicy command</description>
      <test-commands>
        <ec-admin-command>-fs NAMENODE -help enablePolicy</ec-admin-command>
      </test-commands>
      <cleanup-commands>
      </cleanup-commands>
      <comparators>
        <comparator>
          <type>SubstringComparator</type>
          <expected-output>Enable the erasure coding policy</expected-output>
        </comparator>
        <comparator>
          <type>SubstringComparator</type>
          <expected-output>[-enablePolicy -policy &lt;policy&gt;]</expected-output>
        </comparator>
      </comparators>
    </test>

    <test>
      <description>help: disablePolicy command</description>
      <test-commands>
        <ec-admin-command>-fs NAMENODE -help disablePolicy</ec-admin-command>
      </test-commands>
      <cleanup-commands>
      </cleanup-commands>
      <comparators>
        <comparator>
          <type>SubstringComparator</type>
          <expected-output>Disable the erasure coding policy</expected-output>
        </comparator>
        <comparator>
          <type>SubstringComparator</type>
          <expected-output>[-disablePolicy -policy &lt;policy&gt;]</expected-output>
        </comparator>
      </comparators>
    </test>

  <!-- Test erasure code commands -->
    <test>
      <description>setPolicy : set erasure coding policy on a directory to encode files</description>
      <test-commands>
        <command>-fs NAMENODE -mkdir /ecdir</command>
        <ec-admin-command>-fs NAMENODE -setPolicy -policy RS-6-3-64k -path /ecdir</ec-admin-command>
      </test-commands>
      <cleanup-commands>
        <command>-fs NAMENODE -rmdir /ecdir</command>
      </cleanup-commands>
      <comparators>
        <comparator>
          <type>SubstringComparator</type>
          <expected-output>Set erasure coding policy RS-6-3-64k on /ecdir</expected-output>
        </comparator>
      </comparators>
    </test>

    <test>
      <description>setPolicy : set a policy twice</description>
      <test-commands>
        <command>-fs NAMENODE -mkdir /ecdir</command>
        <ec-admin-command>-fs NAMENODE -setPolicy -policy RS-6-3-64k -path /ecdir</ec-admin-command>
        <ec-admin-command>-fs NAMENODE -setPolicy -policy RS-6-3-64k -path /ecdir</ec-admin-command>
      </test-commands>
      <cleanup-commands>
        <command>-fs NAMENODE -rmdir /ecdir</command>
      </cleanup-commands>
      <comparators>
        <comparator>
          <type>SubstringComparator</type>
          <expected-output>Set erasure coding policy RS-6-3-64k on /ecdir</expected-output>
        </comparator>
      </comparators>
    </test>

    <test>
      <description>unsetPolicy : unset policy and get</description>
      <test-commands>
        <command>-fs NAMENODE -mkdir /ecdir</command>
        <ec-admin-command>-fs NAMENODE -setPolicy -policy RS-6-3-64k -path /ecdir</ec-admin-command>
        <ec-admin-command>-fs NAMENODE -unsetPolicy -path /ecdir</ec-admin-command>
        <ec-admin-command>-fs NAMENODE -getPolicy -path /ecdir</ec-admin-command>
      </test-commands>
      <cleanup-commands>
        <command>-fs NAMENODE -rmdir /ecdir</command>
      </cleanup-commands>
      <comparators>
        <comparator>
          <type>SubstringComparator</type>
          <expected-output>is unspecified</expected-output>
        </comparator>
      </comparators>
    </test>

    <test>
      <description>setPolicy : change different policy and get</description>
      <test-commands>
        <command>-fs NAMENODE -mkdir /ecdir</command>
        <ec-admin-command>-fs NAMENODE -setPolicy -policy RS-6-3-64k -path /ecdir</ec-admin-command>
        <ec-admin-command>-fs NAMENODE -setPolicy -policy RS-3-2-64k -path /ecdir</ec-admin-command>
        <ec-admin-command>-fs NAMENODE -getPolicy -path /ecdir</ec-admin-command>
      </test-commands>
      <cleanup-commands>
        <command>-fs NAMENODE -rmdir /ecdir</command>
      </cleanup-commands>
      <comparators>
        <comparator>
          <type>SubstringComparator</type>
          <expected-output>RS-3-2-64k</expected-output>
        </comparator>
      </comparators>
    </test>

    <test>
      <description>unsetPolicy : unset inherited EC policy, has no effect</description>
      <test-commands>
        <command>-fs NAMENODE -mkdir /ecdir</command>
        <command>-fs NAMENODE -mkdir /ecdir/child</command>
        <ec-admin-command>-fs NAMENODE -setPolicy -policy RS-6-3-64k -path /ecdir</ec-admin-command>
        <ec-admin-command>-fs NAMENODE -unsetPolicy -path /ecdir/child</ec-admin-command>
        <command>-fs NAMENODE -touchz /ecdir/child/ecfile</command>
        <ec-admin-command>-fs NAMENODE -getPolicy -path /ecdir/child/ecfile</ec-admin-command>
      </test-commands>
      <cleanup-commands>
        <command>-fs NAMENODE -rm /ecdir/child/ecfile</command>
        <command>-fs NAMENODE -rmdir /ecdir/child</command>
        <command>-fs NAMENODE -rmdir /ecdir</command>
      </cleanup-commands>
      <comparators>
        <comparator>
          <type>SubstringComparator</type>
          <expected-output>RS-6-3-64k</expected-output>
        </comparator>
      </comparators>
    </test>

    <test>
      <description>getPolicy : get EC policy information at specified path, which doesn't have an EC policy</description>
      <test-commands>
        <command>-fs NAMENODE -mkdir /noec</command>
        <ec-admin-command>-fs NAMENODE -getPolicy -path /noec</ec-admin-command>
      </test-commands>
      <cleanup-commands>
        <command>-fs NAMENODE -rmdir /noec</command>
      </cleanup-commands>
      <comparators>
        <comparator>
          <type>SubstringComparator</type>
          <expected-output>is unspecified</expected-output>
        </comparator>
      </comparators>
    </test>

    <test>
      <description>getPolicy : get EC policy information at specified path, which doesn't have an EC policy</description>
      <test-commands>
        <command>-fs NAMENODE -mkdir /ecdir</command>
        <ec-admin-command>-fs NAMENODE -setPolicy -policy RS-6-3-64k -path /ecdir</ec-admin-command>
        <ec-admin-command>-fs NAMENODE -getPolicy -path /ecdir</ec-admin-command>
      </test-commands>
      <cleanup-commands>
        <command>-fs NAMENODE -rmdir /ecdir</command>
      </cleanup-commands>
      <comparators>
        <comparator>
          <type>SubstringComparator</type>
          <expected-output>RS-6-3-64k</expected-output>
        </comparator>
      </comparators>
    </test>

    <test>
      <description>getPolicy : get EC policy information at specified path, which doesn't have an EC policy</description>
      <test-commands>
        <command>-fs NAMENODE -mkdir /ecdir</command>
        <ec-admin-command>-fs NAMENODE -setPolicy -policy RS-6-3-64k -path /ecdir</ec-admin-command>
        <command>-fs NAMENODE -touchz /ecdir/ecfile</command>
        <ec-admin-command>-fs NAMENODE -getPolicy -path /ecdir/ecfile</ec-admin-command>
      </test-commands>
      <cleanup-commands>
        <command>-fs NAMENODE -rm /ecdir/ecfile</command>
        <command>-fs NAMENODE -rmdir /ecdir</command>
      </cleanup-commands>
      <comparators>
        <comparator>
          <type>SubstringComparator</type>
          <expected-output>RS-6-3-64k</expected-output>
        </comparator>
      </comparators>
    </test>

    <test>
      <description>listPolicies : get the list of ECPolicies supported</description>
      <test-commands>
        <ec-admin-command>-fs NAMENODE -listPolicies</ec-admin-command>
      </test-commands>
      <cleanup-commands>
      </cleanup-commands>
      <comparators>
        <comparator>
          <type>SubstringComparator</type>
          <expected-output>RS-6-3</expected-output>
        </comparator>
      </comparators>
    </test>

    <test>
      <description>addPolicies : add a list of ECPolicies</description>
      <test-commands>
        <ec-admin-command>-fs NAMENODE -addPolicies -policyFile CLITEST_DATA/test_ec_policies.xml</ec-admin-command>
      </test-commands>
      <cleanup-commands>
      </cleanup-commands>
      <comparators>
        <comparator>
          <type>SubstringComparator</type>
          <expected-output>Add ErasureCodingPolicy XOR-2-1-128k succeed</expected-output>
        </comparator>
        <comparator>
          <type>SubstringComparator</type>
          <expected-output>Add ErasureCodingPolicy RS-6-3-64k failed</expected-output>
        </comparator>
      </comparators>
    </test>

    <test>
      <description>enablePolicy : enable the erasure coding policy</description>
      <test-commands>
        <ec-admin-command>-fs NAMENODE -enablePolicy -policy RS-6-3-64k</ec-admin-command>
      </test-commands>
      <cleanup-commands>
      </cleanup-commands>
      <comparators>
        <comparator>
          <type>SubstringComparator</type>
          <expected-output>Erasure coding policy RS-6-3-64k is enabled</expected-output>
        </comparator>
      </comparators>
    </test>

    <test>
      <description>enablePolicy : enable the erasure coding policy twice</description>
      <test-commands>
        <ec-admin-command>-fs NAMENODE -enablePolicy -policy RS-6-3-64k</ec-admin-command>
        <ec-admin-command>-fs NAMENODE -enablePolicy -policy RS-6-3-64k</ec-admin-command>
      </test-commands>
      <cleanup-commands>
      </cleanup-commands>
      <comparators>
        <comparator>
          <type>SubstringComparator</type>
          <expected-output>Erasure coding policy RS-6-3-64k is enabled</expected-output>
        </comparator>
      </comparators>
    </test>

    <test>
      <description>disablePolicy : disable the erasure coding policy</description>
      <test-commands>
        <ec-admin-command>-fs NAMENODE -disablePolicy -policy RS-6-3-64k</ec-admin-command>
      </test-commands>
      <cleanup-commands>
        <ec-admin-command>-fs NAMENODE -enablePolicy -policy RS-6-3-64k</ec-admin-command>
      </cleanup-commands>
      <comparators>
        <comparator>
          <type>SubstringComparator</type>
          <expected-output>Erasure coding policy RS-6-3-64k is disabled</expected-output>
        </comparator>
      </comparators>
    </test>

    <test>
      <description>disablePolicy : disable the erasure coding policy twice</description>
      <test-commands>
        <ec-admin-command>-fs NAMENODE -disablePolicy -policy RS-6-3-64k</ec-admin-command>
        <ec-admin-command>-fs NAMENODE -disablePolicy -policy RS-6-3-64k</ec-admin-command>
      </test-commands>
      <cleanup-commands>
        <ec-admin-command>-fs NAMENODE -enablePolicy -policy RS-6-3-64k</ec-admin-command>
      </cleanup-commands>
      <comparators>
        <comparator>
          <type>SubstringComparator</type>
          <expected-output>Erasure coding policy RS-6-3-64k is disabled</expected-output>
        </comparator>
      </comparators>
    </test>

<!-- Test illegal parameters -->
    <test>
      <description>setPolicy : illegal parameters - path is missing</description>
      <test-commands>
        <command>-fs NAMENODE -mkdir /ecdir</command>
        <ec-admin-command>-fs NAMENODE -setPolicy</ec-admin-command>
      </test-commands>
      <cleanup-commands>
        <command>-fs NAMENODE -rmdir /ecdir</command>
      </cleanup-commands>
      <comparators>
        <comparator>
          <type>SubstringComparator</type>
          <expected-output>Please specify the path for setting the EC policy.</expected-output>
        </comparator>
      </comparators>
    </test>

    <test>
      <description>setPolicy : illegal parameters - policy name is missing</description>
      <test-commands>
        <command>-fs NAMENODE -mkdir /ecdir</command>
        <ec-admin-command>-fs NAMENODE -setPolicy -path</ec-admin-command>
      </test-commands>
      <cleanup-commands>
        <command>-fs NAMENODE -rmdir /ecdir</command>
      </cleanup-commands>
      <comparators>
        <comparator>
          <type>SubstringComparator</type>
          <expected-output>option -path requires 1 argument</expected-output>
        </comparator>
      </comparators>
    </test>

    <test>
      <description>setPolicy : illegal parameters - too many arguments</description>
      <test-commands>
        <command>-fs NAMENODE -mkdir /ecdir</command>
        <ec-admin-command>-fs NAMENODE -setPolicy -path /ecdir1 -policy RS-3-2-64k /ecdir2</ec-admin-command>
      </test-commands>
      <cleanup-commands>
        <command>-fs NAMENODE -rmdir /ecdir</command>
      </cleanup-commands>
      <comparators>
        <comparator>
          <type>SubstringComparator</type>
          <expected-output>-setPolicy: Too many arguments</expected-output>
        </comparator>
      </comparators>
    </test>

    <test>
      <description>setPolicy : illegal parameters - invalidpolicy</description>
      <test-commands>
        <command>-fs NAMENODE -mkdir /ecdir</command>
        <ec-admin-command>-fs NAMENODE -setPolicy -policy invalidpolicy -path /ecdir</ec-admin-command>
      </test-commands>
      <cleanup-commands>
        <command>-fs NAMENODE -rmdir /ecdir</command>
      </cleanup-commands>
      <comparators>
        <comparator>
          <type>SubstringComparator</type>
          <expected-output>Policy 'invalidpolicy' does not match any enabled erasure coding policies</expected-output>
        </comparator>
      </comparators>
    </test>

    <test>
      <description>setPolicy : illegal parameters - RS-10-4-64k</description>
      <test-commands>
        <command>-fs NAMENODE -mkdir /ecdir</command>
        <ec-admin-command>-fs NAMENODE -setPolicy -policy RS-10-4-64k -path /ecdir</ec-admin-command>
      </test-commands>
      <cleanup-commands>
        <command>-fs NAMENODE -rmdir /ecdir</command>
      </cleanup-commands>
      <comparators>
        <comparator>
          <type>SubstringComparator</type>
          <expected-output>Policy 'RS-10-4-64k' does not match any enabled erasure coding policies</expected-output>
        </comparator>
      </comparators>
    </test>

    <test>
      <description>setPolicy : illegal parameters - no such file</description>
      <test-commands>
        <ec-admin-command>-fs NAMENODE -setPolicy -path /ecdir -policy RS-3-2-64k</ec-admin-command>
      </test-commands>
      <cleanup-commands>
      </cleanup-commands>
      <comparators>
        <comparator>
          <type>SubstringComparator</type>
          <expected-output>Path not found: /ecdir</expected-output>
        </comparator>
      </comparators>
    </test>

    <test>
      <description>getPolicy : illegal parameters - path is missing</description>
      <test-commands>
        <ec-admin-command>-fs NAMENODE -getPolicy </ec-admin-command>
      </test-commands>
      <cleanup-commands>
      </cleanup-commands>
      <comparators>
        <comparator>
          <type>SubstringComparator</type>
          <expected-output>Please specify the path with -path</expected-output>
        </comparator>
      </comparators>
    </test>

    <test>
      <description>getPolicy : illegal parameters - too many arguments</description>
      <test-commands>
        <ec-admin-command>-fs NAMENODE -getPolicy -path /ecdir /ecdir</ec-admin-command>
      </test-commands>
      <cleanup-commands>
        <command>-fs NAMENODE -rm /ecdir</command>
      </cleanup-commands>
      <comparators>
        <comparator>
          <type>SubstringComparator</type>
          <expected-output>-getPolicy: Too many arguments</expected-output>
        </comparator>
      </comparators>
    </test>

    <test>
      <description>getPolicy : illegal parameters - no such file</description>
      <test-commands>
        <ec-admin-command>-fs NAMENODE -getPolicy -path /ecdir</ec-admin-command>
      </test-commands>
      <cleanup-commands>
      </cleanup-commands>
      <comparators>
        <comparator>
          <type>SubstringComparator</type>
          <expected-output>Path not found: /ecdir</expected-output>
        </comparator>
      </comparators>
    </test>

    <test>
      <description>listPolicies : illegal parameters - too many parameters</description>
      <test-commands>
        <ec-admin-command>-fs NAMENODE -listPolicies /ecdir</ec-admin-command>
      </test-commands>
      <cleanup-commands>
      </cleanup-commands>
      <comparators>
        <comparator>
          <type>SubstringComparator</type>
          <expected-output>-listPolicies: Too many arguments</expected-output>
        </comparator>
      </comparators>
    </test>

    <test>
      <description>addPolicies : illegal parameters - policyFile is missing</description>
      <test-commands>
        <ec-admin-command>-fs NAMENODE -addPolicies /etc</ec-admin-command>
      </test-commands>
      <cleanup-commands>
      </cleanup-commands>
      <comparators>
        <comparator>
          <type>SubstringComparator</type>
          <expected-output>Please specify the path with -policyFile</expected-output>
        </comparator>
      </comparators>
    </test>

    <test>
      <description>addPolicies : illegal parameters - too many parameters</description>
      <test-commands>
        <ec-admin-command>-fs NAMENODE -addPolicies -policyFile /ecdir /ecdir2</ec-admin-command>
      </test-commands>
      <cleanup-commands>
      </cleanup-commands>
      <comparators>
        <comparator>
          <type>SubstringComparator</type>
          <expected-output>-addPolicies: Too many arguments</expected-output>
        </comparator>
      </comparators>
    </test>

    <test>
<<<<<<< HEAD
=======
      <description>enablePolicy : illegal parameters - policy is missing</description>
      <test-commands>
        <ec-admin-command>-fs NAMENODE -enablePolicy RS-6-3-64k</ec-admin-command>
      </test-commands>
      <cleanup-commands>
      </cleanup-commands>
      <comparators>
        <comparator>
          <type>SubstringComparator</type>
          <expected-output>Please specify the policy name</expected-output>
        </comparator>
      </comparators>
    </test>

    <test>
      <description>enablePolicy : illegal parameters - too many parameters</description>
      <test-commands>
        <ec-admin-command>-fs NAMENODE -enablePolicy -policy RS-6-3-64k RS-3-2-64k</ec-admin-command>
      </test-commands>
      <cleanup-commands>
      </cleanup-commands>
      <comparators>
        <comparator>
          <type>SubstringComparator</type>
          <expected-output>-enablePolicy: Too many arguments</expected-output>
        </comparator>
      </comparators>
    </test>

    <test>
      <description>disablePolicy : illegal parameters - policy is missing</description>
      <test-commands>
        <ec-admin-command>-fs NAMENODE -disablePolicy RS-6-3-64k</ec-admin-command>
      </test-commands>
      <cleanup-commands>
      </cleanup-commands>
      <comparators>
        <comparator>
          <type>SubstringComparator</type>
          <expected-output>Please specify the policy name</expected-output>
        </comparator>
      </comparators>
    </test>

    <test>
      <description>disablePolicy : illegal parameters - too many parameters</description>
      <test-commands>
        <ec-admin-command>-fs NAMENODE -disablePolicy -policy RS-6-3-64k RS-3-2-64k</ec-admin-command>
      </test-commands>
      <cleanup-commands>
      </cleanup-commands>
      <comparators>
        <comparator>
          <type>SubstringComparator</type>
          <expected-output>-disablePolicy: Too many arguments</expected-output>
        </comparator>
      </comparators>
    </test>

    <test>
>>>>>>> 7576a688
      <description>listCodecs : illegal parameters - too many parameters</description>
      <test-commands>
        <ec-admin-command>-fs NAMENODE -listCodecs /ecdir</ec-admin-command>
      </test-commands>
      <cleanup-commands>
      </cleanup-commands>
      <comparators>
        <comparator>
          <type>SubstringComparator</type>
          <expected-output>-listCodecs: Too many arguments</expected-output>
        </comparator>
      </comparators>
    </test>

    <test>
      <description>listCodecs : successful list codecs</description>
      <test-commands>
        <ec-admin-command>-fs NAMENODE -listCodecs</ec-admin-command>
      </test-commands>
      <cleanup-commands>
      </cleanup-commands>
      <comparators>
        <comparator>
          <type>SubstringComparator</type>
          <expected-output>Erasure Coding Codecs: Codec [Coder List]</expected-output>
        </comparator>
      </comparators>
    </test>
<<<<<<< HEAD
=======

    <test> <!-- TESTED -->
      <description>count: file using absolute path with option -e to show erasurecoding policy of a directory</description>
      <test-commands>
        <command>-fs NAMENODE -mkdir /dir1</command>
        <ec-admin-command>-fs NAMENODE -setPolicy -path /dir1 -policy RS-6-3-64k</ec-admin-command>
        <command>-fs NAMENODE -touchz /dir1/file1</command>
        <command>-fs NAMENODE -touchz /dir1/file2</command>
        <command>-fs NAMENODE -count -e -v /dir1</command>
      </test-commands>
      <cleanup-commands>
        <command>-fs NAMENODE -rmdir /dir1</command>
      </cleanup-commands>
      <comparators>
        <comparator>
          <type>RegexpComparator</type>
          <expected-output>( |\t)*1( |\t)*2( |\t)*0 EC:[A-Za-z0-9-]{1,}( )*/dir1</expected-output>
        </comparator>
      </comparators>
    </test>

    <test> <!-- TESTED -->
      <description>count: file using absolute path with option -e to show erasurecoding policy of a file and option -v to show head information</description>
      <test-commands>
        <command>-fs NAMENODE -touchz /file1</command>
        <command>-fs NAMENODE -count -e -v /file1</command>
      </test-commands>
      <cleanup-commands>
        <command>-fs NAMENODE -rm /file1</command>
      </cleanup-commands>
      <comparators>
        <comparator>
          <type>RegexpComparator</type>
          <expected-output>( |\t)*DIR_COUNT   FILE_COUNT       CONTENT_SIZE( )*ERASURECODING_POLICY( )*PATHNAME</expected-output>
        </comparator>
        <comparator>
          <type>RegexpComparator</type>
          <expected-output>( |\t)*0( |\t)*1( |\t)*0 [A-Za-z0-9-]{1,}( )*/file1</expected-output>
        </comparator>
      </comparators>
    </test>

    <test> <!-- TESTED -->
      <description>ls: file using absolute path and option -e to show erasure coding policy of a directory</description>
      <test-commands>
        <command>-fs NAMENODE -mkdir -p /ecdir</command>
        <ec-admin-command>-fs NAMENODE -setPolicy -path /ecdir -policy RS-6-3-64k</ec-admin-command>
        <command>-fs NAMENODE -touchz /ecdir/file1</command>
        <command>-fs NAMENODE -touchz /ecdir/file2</command>
        <command>-fs NAMENODE -touchz /ecdir/file3</command>
        <command>-fs NAMENODE -ls -e /ecdir</command>
      </test-commands>
      <cleanup-commands>
        <command>-fs NAMENODE -rmdir /ecdir</command>
      </cleanup-commands>
      <comparators>
        <comparator>
          <type>RegexpComparator</type>
          <expected-output>Found [0-9] items</expected-output>
        </comparator>
        <comparator>
          <type>RegexpComparator</type>
          <expected-output>^-rw-r--r--( )*1( )*USERNAME( )*supergroup( )*[A-Za-z0-9-]{1,}( )*0( )*[0-9]{4,}-[0-9]{2,}-[0-9]{2,} [0-9]{2,}:[0-9]{2,}( )*/ecdir/file1</expected-output>
        </comparator>
        <comparator>
          <type>RegexpComparator</type>
          <expected-output>^-rw-r--r--( )*1( )*USERNAME( )*supergroup( )*[A-Za-z0-9-]{1,}( )*0( )*[0-9]{4,}-[0-9]{2,}-[0-9]{2,} [0-9]{2,}:[0-9]{2,}( )*/ecdir/file2</expected-output>
        </comparator>
        <comparator>
          <type>RegexpComparator</type>
          <expected-output>^-rw-r--r--( )*1( )*USERNAME( )*supergroup( )*[A-Za-z0-9-]{1,}( )*0( )*[0-9]{4,}-[0-9]{2,}-[0-9]{2,} [0-9]{2,}:[0-9]{2,}( )*/ecdir/file3</expected-output>
        </comparator>
      </comparators>
    </test>

>>>>>>> 7576a688
  </tests>
</configuration><|MERGE_RESOLUTION|>--- conflicted
+++ resolved
@@ -644,8 +644,6 @@
     </test>
 
     <test>
-<<<<<<< HEAD
-=======
       <description>enablePolicy : illegal parameters - policy is missing</description>
       <test-commands>
         <ec-admin-command>-fs NAMENODE -enablePolicy RS-6-3-64k</ec-admin-command>
@@ -706,7 +704,6 @@
     </test>
 
     <test>
->>>>>>> 7576a688
       <description>listCodecs : illegal parameters - too many parameters</description>
       <test-commands>
         <ec-admin-command>-fs NAMENODE -listCodecs /ecdir</ec-admin-command>
@@ -735,8 +732,6 @@
         </comparator>
       </comparators>
     </test>
-<<<<<<< HEAD
-=======
 
     <test> <!-- TESTED -->
       <description>count: file using absolute path with option -e to show erasurecoding policy of a directory</description>
@@ -812,6 +807,5 @@
       </comparators>
     </test>
 
->>>>>>> 7576a688
   </tests>
 </configuration>