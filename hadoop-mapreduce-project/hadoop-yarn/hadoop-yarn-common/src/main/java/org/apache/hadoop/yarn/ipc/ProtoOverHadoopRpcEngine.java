--- conflicted
+++ resolved
@@ -315,15 +315,8 @@
       ProtoSpecificRequestWritable request = (ProtoSpecificRequestWritable) writableRequest;
       ProtoSpecificRpcRequest rpcRequest = request.message;
       String methodName = rpcRequest.getMethodName();
-<<<<<<< HEAD
-      System.out.println("Call: protocol=" + protocol + ", method="
-          + methodName);
-      if (verbose)
+      if (verbose) {
         log("Call: protocol=" + protocol + ", method="
-=======
-      if (verbose) {
-        log("Call: protocol=" + protocol.getCanonicalName() + ", method="
->>>>>>> a1e2e74d
             + methodName);
       }
       MethodDescriptor methodDescriptor = service.getDescriptorForType()
